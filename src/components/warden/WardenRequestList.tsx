--- conflicted
+++ resolved
@@ -51,14 +51,10 @@
         title: "Request approved",
         description: "The gatepass request has been approved successfully.",
       });
-<<<<<<< HEAD
 
       // Update the local state or refetch data
       navigate("/"); // Refresh the page to show updated data
-=======
-      
-      navigate(0);
->>>>>>> 53205824
+
     } catch (error: any) {
       console.error("Error approving request:", error);
       toast({
@@ -96,14 +92,9 @@
         title: "Request rejected",
         description: "The gatepass request has been rejected.",
       });
-<<<<<<< HEAD
-
-      // Update the local state or refetch data
+ // Update the local state or refetch data
       navigate("/"); // Refresh the page to show updated data
-=======
-      
-      navigate(0);
->>>>>>> 53205824
+
     } catch (error: any) {
       console.error("Error rejecting request:", error);
       toast({
@@ -188,12 +179,8 @@
                 <div>
                   <CardTitle>{request.studentName || "Unknown Student"}</CardTitle>
                   <CardDescription>
-<<<<<<< HEAD
-                    {request.enrollmentNumber} | {request.hostelBlock}-
-                    {request.roomNumber}
-=======
+
                     {request.enrollmentNumber || "No ID"} | {request.hostelBlock || "?"}-{request.roomNumber || "?"}
->>>>>>> 53205824
                   </CardDescription>
                 </div>
                 {getStatusBadge(request.status)}
@@ -207,32 +194,15 @@
                 </div>
                 <div>
                   <p className="text-sm text-muted-foreground">Return Date</p>
-<<<<<<< HEAD
-                  <p className="font-medium">
-                    {formatDate(request.returnDate)}
-                  </p>
-=======
+
                   <p className="font-medium">{formatDate(request.returnDate || request.expectedReturnDate)}</p>
->>>>>>> 53205824
                 </div>
                 <div>
                   <p className="text-sm text-muted-foreground">Destination</p>
                   <p className="font-medium">{request.destination || "Not specified"}</p>
                 </div>
                 <div>
-<<<<<<< HEAD
-                  <p className="text-sm text-muted-foreground">
-                    Parent Contact
-                  </p>
-                  <p className="font-medium">{request.parentContact}</p>
-                </div>
-              </div>
-              <div className="mt-4">
-                <p className="text-sm text-muted-foreground">
-                  Reason for Leave
-                </p>
-                <p className="text-sm mt-1">{request.reason}</p>
-=======
+
                   <p className="text-sm text-muted-foreground">Parent Contact</p>
                   <p className="font-medium">{request.parentContact || "Not provided"}</p>
                 </div>
@@ -240,7 +210,6 @@
               <div className="mt-4">
                 <p className="text-sm text-muted-foreground">Reason for Leave</p>
                 <p className="text-sm mt-1">{request.reason || "No reason provided"}</p>
->>>>>>> 53205824
               </div>
               {request.status === "rejected" && request.rejectionReason && (
                 <div className="mt-4">
